--- conflicted
+++ resolved
@@ -135,7 +135,6 @@
        elementSize = sizeOf (undefined :: e)
        numElements = rangeSize range
        numBytes = cIntConv (numElements * elementSize)
-<<<<<<< HEAD
    foreignPtr <- mallocForeignPtrArray numElements
    withForeignPtr foreignPtr $ \recvPtr -> do
      let worker = (\sendPtr -> checkError $ Internal.scatter (castPtr sendPtr) numBytes byte (castPtr recvPtr) numBytes byte cRank comm)
@@ -143,20 +142,6 @@
        then withStorableArray array worker
        else worker nullPtr -- the sendPtr is ignored in this case, so we can make it NULL.
      unsafeForeignPtrToStorableArray foreignPtr range
-=======
-   myRank <- commRank comm
-   if myRank == root
-      then withStorableArray array $ \sendPtr -> do
-         foreignPtr <- mallocForeignPtrArray numElements
-         withForeignPtr foreignPtr $ \recvPtr -> do
-            checkError $ Internal.scatter (castPtr sendPtr) numBytes byte (castPtr recvPtr) numBytes byte cRank comm
-            unsafeForeignPtrToStorableArray foreignPtr range
-      else do
-         foreignPtr <- mallocForeignPtrArray numElements
-         withForeignPtr foreignPtr $ \recvPtr -> do
-            -- the sendPtr is ignored in this case, so we can make it NULL.
-            checkError $ Internal.scatter nullPtr numBytes byte (castPtr recvPtr) numBytes byte cRank comm
-            unsafeForeignPtrToStorableArray foreignPtr range
 
 {-
 Note the slightly odd semantics that on non-root processes the result array is the same as
@@ -190,5 +175,4 @@
          withStorableArray segment $ \sendPtr -> do
             -- the recvPtr is ignored in this case, so we can make it NULL, likewise recvCount can be 0
             checkError $ Internal.gather (castPtr sendPtr) segmentBytes byte nullPtr 0 byte cRank comm
-            return segment
->>>>>>> 8931083b
+            return segment