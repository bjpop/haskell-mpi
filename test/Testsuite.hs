--- conflicted
+++ resolved
@@ -6,15 +6,7 @@
 import StorableArrayTests
 
 import Control.Monad (when)
-<<<<<<< HEAD
 import System.Posix.IO (dupTo, stdError, stdOutput)
-=======
-import Foreign.Storable (peek, poke)
-import Foreign.Marshal (alloca)
-import GHC.IO.Handle  (hDuplicateTo) -- for redirecting stdout to stderr
-import System.IO (stdout, stderr)
-import Data.Array.Storable (StorableArray, newListArray, getElems, getBounds)
->>>>>>> 3c4fbe0f
 
 import Trace.Hpc.Tix
 import Trace.Hpc.Reflect
