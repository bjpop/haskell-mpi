{-# LANGUAGE ForeignFunctionInterface #-}

#include <mpi.h>

module Control.Parallel.MPI.Datatype
<<<<<<< HEAD
   (Datatype, char, short, int, long, longLong, unsignedChar,
    unsignedShort, unsigned, unsignedLong, unsignedLongLong, float, double,
=======
   (Datatype, char, wchar, short, int, long, longLong, unsignedChar,
    unsignedShort, unsigned, unsignedLong, float, double,
>>>>>>> 530eb0da
    longDouble, byte, packed) where

import C2HS

{# context prefix = "MPI" #}

type Datatype = {# type MPI_Datatype #}

foreign import ccall "mpi_char" char :: Datatype
foreign import ccall "mpi_wchar" wchar :: Datatype
foreign import ccall "mpi_short" short :: Datatype
foreign import ccall "mpi_int" int :: Datatype
foreign import ccall "mpi_long" long :: Datatype
foreign import ccall "mpi_long_long" longLong :: Datatype
foreign import ccall "mpi_unsigned_char" unsignedChar :: Datatype
foreign import ccall "mpi_unsigned_short" unsignedShort :: Datatype
foreign import ccall "mpi_unsigned" unsigned :: Datatype
foreign import ccall "mpi_unsigned_long" unsignedLong :: Datatype
foreign import ccall "mpi_unsigned_long_long" unsignedLongLong :: Datatype
foreign import ccall "mpi_float" float :: Datatype
foreign import ccall "mpi_double" double :: Datatype
foreign import ccall "mpi_long_double" longDouble :: Datatype
foreign import ccall "mpi_byte" byte :: Datatype
foreign import ccall "mpi_packed" packed :: Datatype<|MERGE_RESOLUTION|>--- conflicted
+++ resolved
@@ -3,13 +3,8 @@
 #include <mpi.h>
 
 module Control.Parallel.MPI.Datatype
-<<<<<<< HEAD
-   (Datatype, char, short, int, long, longLong, unsignedChar,
+   (Datatype, char, wchar, short, int, long, longLong, unsignedChar,
     unsignedShort, unsigned, unsignedLong, unsignedLongLong, float, double,
-=======
-   (Datatype, char, wchar, short, int, long, longLong, unsignedChar,
-    unsignedShort, unsigned, unsignedLong, float, double,
->>>>>>> 530eb0da
     longDouble, byte, packed) where
 
 import C2HS
