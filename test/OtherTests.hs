module OtherTests (otherTests) where

import TestHelpers

import Foreign.Storable (peek, poke)
import Foreign.Marshal (alloca)
import Foreign.C.Types (CInt)
import Control.Parallel.MPI.Base

<<<<<<< HEAD
otherTests :: Rank -> [(String,TestRunnerTest)]
otherTests _ = [ testCase "Peeking/poking Status" statusPeekPoke
               , testCase "Querying MPI implementation" getImplementationTest
               , testCase "wtime/wtick" wtimeWtickTest
               , testCase "commRank, commSize, getProcessor name, version" rankSizeNameVersionTest
               , testCase "initialized" initializedTest
               , testCase "finalized" finalizedTest 
               , testCase "tag value upper bound" tagUpperBoundTest ]
=======
otherTests :: ThreadSupport -> Rank -> [(String,TestRunnerTest)]
otherTests threadSupport _ =
   [ testCase "Peeking/poking Status" statusPeekPoke
   , testCase "wtime/wtick" wtimeWtickTest
   , testCase "commRank, commSize, getProcessor name, version" rankSizeNameVersionTest
   , testCase "initialized" initializedTest
   , testCase "finalized" finalizedTest
   , testCase "tag value upper bound" tagUpperBoundTest
   , testCase "queryThread" $ queryThreadTest threadSupport
   ]

queryThreadTest :: ThreadSupport -> IO ()
queryThreadTest threadSupport = do
   newThreadSupport <- queryThread
   threadSupport == newThreadSupport @?
      ("Result from queryThread: " ++ show newThreadSupport ++
       ", differs from result from initThread: " ++ show threadSupport)
>>>>>>> 7431cdc5

statusPeekPoke :: IO ()
statusPeekPoke = do
  alloca $ \statusPtr -> do
    let s0 = Status (fromIntegral (maxBound::CInt)) 2 3 maxBound True
    poke statusPtr s0
    s1 <- peek statusPtr
    s0 == s1 @? ("Poked " ++ show s0 ++ ", but peeked " ++ show s1)

getImplementationTest :: IO ()
getImplementationTest = do
  putStrLn $ "Using " ++ show (getImplementation)

wtimeWtickTest :: IO ()
wtimeWtickTest = do
  t <- wtime
  tick <- wtick
  tick < t @? "Timer resolution is greater than current time"
  putStrLn $ "Current time is " ++ show t ++ ", timer resolution is " ++ show tick
  putStrLn $ "Wtime is global: " ++ show wtimeIsGlobal

rankSizeNameVersionTest :: IO ()
rankSizeNameVersionTest = do
  r <- commRank commWorld
  s <- commSize commWorld
  p <- getProcessorName
  v <- getVersion
  putStrLn $ "I am process " ++ show r ++ " out of " ++ show s ++ ", running on " ++ p ++ ", MPI version " ++ show v

initializedTest :: IO ()
initializedTest = do
   isInit <- initialized
   isInit == True @? "initialized return False, but was expected to return True"

finalizedTest :: IO ()
finalizedTest = do
   isFinal <- finalized
   isFinal == False @? "finalized return True, but was expected to return False"

tagUpperBoundTest :: IO ()
tagUpperBoundTest = do
  putStrLn $ "Maximum tag value is " ++ show tagUpperBound
  tagUpperBound /= (-1) @? "tagUpperBound has no value"
  <|MERGE_RESOLUTION|>--- conflicted
+++ resolved
@@ -7,19 +7,10 @@
 import Foreign.C.Types (CInt)
 import Control.Parallel.MPI.Base
 
-<<<<<<< HEAD
-otherTests :: Rank -> [(String,TestRunnerTest)]
-otherTests _ = [ testCase "Peeking/poking Status" statusPeekPoke
-               , testCase "Querying MPI implementation" getImplementationTest
-               , testCase "wtime/wtick" wtimeWtickTest
-               , testCase "commRank, commSize, getProcessor name, version" rankSizeNameVersionTest
-               , testCase "initialized" initializedTest
-               , testCase "finalized" finalizedTest 
-               , testCase "tag value upper bound" tagUpperBoundTest ]
-=======
 otherTests :: ThreadSupport -> Rank -> [(String,TestRunnerTest)]
 otherTests threadSupport _ =
    [ testCase "Peeking/poking Status" statusPeekPoke
+   , testCase "Querying MPI implementation" getImplementationTest
    , testCase "wtime/wtick" wtimeWtickTest
    , testCase "commRank, commSize, getProcessor name, version" rankSizeNameVersionTest
    , testCase "initialized" initializedTest
@@ -34,7 +25,6 @@
    threadSupport == newThreadSupport @?
       ("Result from queryThread: " ++ show newThreadSupport ++
        ", differs from result from initThread: " ++ show threadSupport)
->>>>>>> 7431cdc5
 
 statusPeekPoke :: IO ()
 statusPeekPoke = do
@@ -77,5 +67,4 @@
 tagUpperBoundTest :: IO ()
 tagUpperBoundTest = do
   putStrLn $ "Maximum tag value is " ++ show tagUpperBound
-  tagUpperBound /= (-1) @? "tagUpperBound has no value"
-  +  tagUpperBound /= (-1) @? "tagUpperBound has no value"