{-# LANGUAGE ScopedTypeVariables, FlexibleContexts #-}

module PrimTypeTests (primTypeTests) where

import TestHelpers
import Control.Parallel.MPI.Storable
import C2HS
import Data.Typeable

primTypeTests :: Rank -> [(String,TestRunnerTest)]
primTypeTests rank =
<<<<<<< HEAD
  [ mpiTestCase rank "Int maxBound" (sendRecvSingleValTest (maxBound :: Int))
  , mpiTestCase rank "Int minBound" (sendRecvSingleValTest (minBound :: Int))
  , mpiTestCase rank "Int32 maxBound" (sendRecvSingleValTest (maxBound :: Int32))
  , mpiTestCase rank "Int32 minBound" (sendRecvSingleValTest (minBound :: Int32))    
  , mpiTestCase rank "Int64 maxBound" (sendRecvSingleValTest (maxBound :: Int64))
  , mpiTestCase rank "Int64 minBound" (sendRecvSingleValTest (minBound :: Int64))
  , mpiTestCase rank "Word maxBound" (sendRecvSingleValTest (maxBound :: Word))
  , mpiTestCase rank "Word minBound" (sendRecvSingleValTest (minBound :: Word))
  , mpiTestCase rank "Word32 maxBound" (sendRecvSingleValTest (maxBound :: Word32))
  , mpiTestCase rank "Word32 minBound" (sendRecvSingleValTest (minBound :: Word32))    
  , mpiTestCase rank "Word64 maxBound" (sendRecvSingleValTest (maxBound :: Word64))
  , mpiTestCase rank "Word64 minBound" (sendRecvSingleValTest (minBound :: Word64))
  , mpiTestCase rank "checking sizes of Haskell types vs MPI representations" reprSizeTest
  ]

sendRecvSingleValTest :: forall a . (RecvInto (Ptr a), Repr a, SendFrom a, Storable a, Eq a, Show a) => a -> Rank -> IO ()
sendRecvSingleValTest val rank 
  | rank == 0 = send commWorld 1 unitTag (val :: a)
  | rank == 1 = do
    (result :: a, _status) <- intoNewVal $ recv commWorld 0 unitTag
    result == val @? "result: " ++ show result ++ " not equal to sent val: " ++ show (val :: a)
  | otherwise = return ()

reprSizeTest :: Rank -> IO ()
reprSizeTest _ = do
  check "Bool"   (undefined :: Bool)
  check "Char"   (undefined :: Char)
  check "CChar"  (undefined :: CChar)
  check "Int"    (undefined :: Int)
  check "CInt"   (undefined :: CInt)
  check "Int8"  (undefined :: Int8)
  check "Int16"  (undefined :: Int16)
  check "Int32"  (undefined :: Int32)
  check "Int64"  (undefined :: Int64)
  check "Word"   (undefined :: Word)
  check "Word8"  (undefined :: Word8)
  check "Word16" (undefined :: Word16)
  check "Word32" (undefined :: Word32)
  check "Word64" (undefined :: Word64)
  check "Double" (undefined :: Double)
  check "Float"  (undefined :: Float)
  where
    check tName hType = do
      let hSize = sizeOf hType 
          (scale, mType) = representation hType
          mSize = typeSize (mType) * scale
      
      hSize == mSize @? tName ++ " has size of " ++ show hSize ++ ", but its MPI representation has size of " ++ show mSize
=======
  [ mpiTestCase rank "intMaxBound" (sendRecvSingleValTest (maxBound :: Int))
  , mpiTestCase rank "intMinBound" (sendRecvSingleValTest (minBound :: Int))
  , mpiTestCase rank "boolMaxBound" (sendRecvSingleValTest (maxBound :: Bool))
  , mpiTestCase rank "boolMinBound" (sendRecvSingleValTest (minBound :: Bool))
  , mpiTestCase rank "charMaxBound" (sendRecvSingleValTest (maxBound :: Char))
  , mpiTestCase rank "charMinBound" (sendRecvSingleValTest (minBound :: Char))
  , mpiTestCase rank "int8MaxBound" (sendRecvSingleValTest (maxBound :: Int8))
  , mpiTestCase rank "int8MinBound" (sendRecvSingleValTest (minBound :: Int8))
  , mpiTestCase rank "int16MaxBound" (sendRecvSingleValTest (maxBound :: Int16))
  , mpiTestCase rank "int16MinBound" (sendRecvSingleValTest (minBound :: Int16))
  , mpiTestCase rank "int32MaxBound" (sendRecvSingleValTest (maxBound :: Int32))
  , mpiTestCase rank "int32MinBound" (sendRecvSingleValTest (minBound :: Int32))
  , mpiTestCase rank "int64MaxBound" (sendRecvSingleValTest (maxBound :: Int64))
  , mpiTestCase rank "int64MinBound" (sendRecvSingleValTest (minBound :: Int64))
  , mpiTestCase rank "intSize" (sizeSingleValTest (undefined :: Int))
  , mpiTestCase rank "int8Size" (sizeSingleValTest (undefined :: Int8))
  , mpiTestCase rank "int16Size" (sizeSingleValTest (undefined :: Int16))
  , mpiTestCase rank "int32Size" (sizeSingleValTest (undefined :: Int32))
  , mpiTestCase rank "int64Size" (sizeSingleValTest (undefined :: Int64))
  , mpiTestCase rank "charSize" (sizeSingleValTest (undefined :: Char))
  , mpiTestCase rank "boolSize" (sizeSingleValTest (undefined :: Bool))
  , mpiTestCase rank "floatSize" (sizeSingleValTest (undefined :: Float))
  , mpiTestCase rank "doubleSize" (sizeSingleValTest (undefined :: Double))
  , mpiTestCase rank "CIntSize" (sizeSingleValTest (undefined :: CInt))
  , mpiTestCase rank "CCharSize" (sizeSingleValTest (undefined :: CChar))
  ]

sendRecvSingleValTest :: forall a . (Typeable a, RecvInto (Ptr a), Repr a, SendFrom a, Storable a, Eq a, Show a) => a -> Rank -> IO ()
sendRecvSingleValTest val rank =
   if rank == 0
      then send commWorld 1 unitTag (val :: a)
      else do
         (result :: a, _status) <- intoNewVal $ recv commWorld 0 unitTag
         result == val @? "result: " ++ show result ++ " not equal to sent val: " ++ show (val :: a) ++ " for type " ++ show (typeOf val)

sizeSingleValTest :: (Typeable a, Storable a, Show a, Eq a, Repr a) => a -> Rank -> IO ()
sizeSingleValTest val _rank = do
   let (_,mpiType) = representation val
       mpiTypeSize = typeSize mpiType
       storableSize = sizeOf val
   mpiTypeSize == storableSize @? "MPI repr type size: " ++ show mpiTypeSize ++ " not equal to storable size: " ++ show storableSize ++ " for type " ++ show (typeOf val)
>>>>>>> 530eb0da
<|MERGE_RESOLUTION|>--- conflicted
+++ resolved
@@ -9,56 +9,6 @@
 
 primTypeTests :: Rank -> [(String,TestRunnerTest)]
 primTypeTests rank =
-<<<<<<< HEAD
-  [ mpiTestCase rank "Int maxBound" (sendRecvSingleValTest (maxBound :: Int))
-  , mpiTestCase rank "Int minBound" (sendRecvSingleValTest (minBound :: Int))
-  , mpiTestCase rank "Int32 maxBound" (sendRecvSingleValTest (maxBound :: Int32))
-  , mpiTestCase rank "Int32 minBound" (sendRecvSingleValTest (minBound :: Int32))    
-  , mpiTestCase rank "Int64 maxBound" (sendRecvSingleValTest (maxBound :: Int64))
-  , mpiTestCase rank "Int64 minBound" (sendRecvSingleValTest (minBound :: Int64))
-  , mpiTestCase rank "Word maxBound" (sendRecvSingleValTest (maxBound :: Word))
-  , mpiTestCase rank "Word minBound" (sendRecvSingleValTest (minBound :: Word))
-  , mpiTestCase rank "Word32 maxBound" (sendRecvSingleValTest (maxBound :: Word32))
-  , mpiTestCase rank "Word32 minBound" (sendRecvSingleValTest (minBound :: Word32))    
-  , mpiTestCase rank "Word64 maxBound" (sendRecvSingleValTest (maxBound :: Word64))
-  , mpiTestCase rank "Word64 minBound" (sendRecvSingleValTest (minBound :: Word64))
-  , mpiTestCase rank "checking sizes of Haskell types vs MPI representations" reprSizeTest
-  ]
-
-sendRecvSingleValTest :: forall a . (RecvInto (Ptr a), Repr a, SendFrom a, Storable a, Eq a, Show a) => a -> Rank -> IO ()
-sendRecvSingleValTest val rank 
-  | rank == 0 = send commWorld 1 unitTag (val :: a)
-  | rank == 1 = do
-    (result :: a, _status) <- intoNewVal $ recv commWorld 0 unitTag
-    result == val @? "result: " ++ show result ++ " not equal to sent val: " ++ show (val :: a)
-  | otherwise = return ()
-
-reprSizeTest :: Rank -> IO ()
-reprSizeTest _ = do
-  check "Bool"   (undefined :: Bool)
-  check "Char"   (undefined :: Char)
-  check "CChar"  (undefined :: CChar)
-  check "Int"    (undefined :: Int)
-  check "CInt"   (undefined :: CInt)
-  check "Int8"  (undefined :: Int8)
-  check "Int16"  (undefined :: Int16)
-  check "Int32"  (undefined :: Int32)
-  check "Int64"  (undefined :: Int64)
-  check "Word"   (undefined :: Word)
-  check "Word8"  (undefined :: Word8)
-  check "Word16" (undefined :: Word16)
-  check "Word32" (undefined :: Word32)
-  check "Word64" (undefined :: Word64)
-  check "Double" (undefined :: Double)
-  check "Float"  (undefined :: Float)
-  where
-    check tName hType = do
-      let hSize = sizeOf hType 
-          (scale, mType) = representation hType
-          mSize = typeSize (mType) * scale
-      
-      hSize == mSize @? tName ++ " has size of " ++ show hSize ++ ", but its MPI representation has size of " ++ show mSize
-=======
   [ mpiTestCase rank "intMaxBound" (sendRecvSingleValTest (maxBound :: Int))
   , mpiTestCase rank "intMinBound" (sendRecvSingleValTest (minBound :: Int))
   , mpiTestCase rank "boolMaxBound" (sendRecvSingleValTest (maxBound :: Bool))
@@ -73,11 +23,26 @@
   , mpiTestCase rank "int32MinBound" (sendRecvSingleValTest (minBound :: Int32))
   , mpiTestCase rank "int64MaxBound" (sendRecvSingleValTest (maxBound :: Int64))
   , mpiTestCase rank "int64MinBound" (sendRecvSingleValTest (minBound :: Int64))
+  , mpiTestCase rank "wordMaxBound" (sendRecvSingleValTest (maxBound :: Word))
+  , mpiTestCase rank "wordMinBound" (sendRecvSingleValTest (minBound :: Word))
+  , mpiTestCase rank "word8MaxBound" (sendRecvSingleValTest (maxBound :: Word8))
+  , mpiTestCase rank "word8MinBound" (sendRecvSingleValTest (minBound :: Word8))    
+  , mpiTestCase rank "word16MaxBound" (sendRecvSingleValTest (maxBound :: Word16))
+  , mpiTestCase rank "word16MinBound" (sendRecvSingleValTest (minBound :: Word16))    
+  , mpiTestCase rank "word32MaxBound" (sendRecvSingleValTest (maxBound :: Word32))
+  , mpiTestCase rank "word32MinBound" (sendRecvSingleValTest (minBound :: Word32))    
+  , mpiTestCase rank "word64MaxBound" (sendRecvSingleValTest (maxBound :: Word64))
+  , mpiTestCase rank "word64MinBound" (sendRecvSingleValTest (minBound :: Word64))
   , mpiTestCase rank "intSize" (sizeSingleValTest (undefined :: Int))
   , mpiTestCase rank "int8Size" (sizeSingleValTest (undefined :: Int8))
   , mpiTestCase rank "int16Size" (sizeSingleValTest (undefined :: Int16))
   , mpiTestCase rank "int32Size" (sizeSingleValTest (undefined :: Int32))
   , mpiTestCase rank "int64Size" (sizeSingleValTest (undefined :: Int64))
+  , mpiTestCase rank "wordSize" (sizeSingleValTest (undefined :: Word))
+  , mpiTestCase rank "word8Size" (sizeSingleValTest (undefined :: Word8))
+  , mpiTestCase rank "word16Size" (sizeSingleValTest (undefined :: Word16))
+  , mpiTestCase rank "word32Size" (sizeSingleValTest (undefined :: Word32))
+  , mpiTestCase rank "word64Size" (sizeSingleValTest (undefined :: Word64))
   , mpiTestCase rank "charSize" (sizeSingleValTest (undefined :: Char))
   , mpiTestCase rank "boolSize" (sizeSingleValTest (undefined :: Bool))
   , mpiTestCase rank "floatSize" (sizeSingleValTest (undefined :: Float))
@@ -87,17 +52,16 @@
   ]
 
 sendRecvSingleValTest :: forall a . (Typeable a, RecvInto (Ptr a), Repr a, SendFrom a, Storable a, Eq a, Show a) => a -> Rank -> IO ()
-sendRecvSingleValTest val rank =
-   if rank == 0
-      then send commWorld 1 unitTag (val :: a)
-      else do
-         (result :: a, _status) <- intoNewVal $ recv commWorld 0 unitTag
-         result == val @? "result: " ++ show result ++ " not equal to sent val: " ++ show (val :: a) ++ " for type " ++ show (typeOf val)
+sendRecvSingleValTest val rank 
+  | rank == 0 = send commWorld 1 unitTag (val :: a)
+  | rank == 1 = do
+    (result :: a, _status) <- intoNewVal $ recv commWorld 0 unitTag
+    result == val @? "result: " ++ show result ++ " not equal to sent val: " ++ show (val :: a) ++ " for type " ++ show (typeOf val)
+  | otherwise = return ()
 
 sizeSingleValTest :: (Typeable a, Storable a, Show a, Eq a, Repr a) => a -> Rank -> IO ()
 sizeSingleValTest val _rank = do
-   let (_,mpiType) = representation val
-       mpiTypeSize = typeSize mpiType
+   let (scale,mpiType) = representation val
+       mpiTypeSize = (typeSize mpiType) * scale
        storableSize = sizeOf val
-   mpiTypeSize == storableSize @? "MPI repr type size: " ++ show mpiTypeSize ++ " not equal to storable size: " ++ show storableSize ++ " for type " ++ show (typeOf val)
->>>>>>> 530eb0da
+   mpiTypeSize == storableSize @? "MPI repr type size: " ++ show mpiTypeSize ++ " not equal to storable size: " ++ show storableSize ++ " for type " ++ show (typeOf val)