--- conflicted
+++ resolved
@@ -12,9 +12,9 @@
 MPI_CONST (MPI_Comm, mpi_comm_world, MPI_COMM_WORLD)
 MPI_CONST (int, mpi_any_tag, MPI_ANY_TAG)
 MPI_CONST (int, mpi_any_source, MPI_ANY_SOURCE)
-<<<<<<< HEAD
 MPI_CONST (int, mpi_root, MPI_ROOT)
 MPI_CONST (int, mpi_proc_null, MPI_PROC_NULL)
+MPI_CONST (MPI_Group, mpi_group_empty, MPI_GROUP_EMPTY)
 
 /* Operations */
 MPI_CONST (MPI_Op, mpi_max    , MPI_MAX    )
@@ -29,7 +29,4 @@
 MPI_CONST (MPI_Op, mpi_bxor   , MPI_BXOR   )
 MPI_CONST (MPI_Op, mpi_maxloc , MPI_MAXLOC )
 MPI_CONST (MPI_Op, mpi_minloc , MPI_MINLOC )
-MPI_CONST (MPI_Op, mpi_replace, MPI_REPLACE)
-=======
-MPI_CONST (MPI_Group, mpi_group_empty, MPI_GROUP_EMPTY)
->>>>>>> 97ee2738
+MPI_CONST (MPI_Op, mpi_replace, MPI_REPLACE)